--- conflicted
+++ resolved
@@ -5,23 +5,9 @@
 <title>{{ site.title }}{% if page.title and page.url != "/" %} | {{ page.title }}{% endif %}</title>
 <meta name="description" content="{{ site.description }}">
 
-<<<<<<< HEAD
 <!-- Bootstrap & MDB -->
 <link rel="stylesheet" href="https://maxcdn.bootstrapcdn.com/bootstrap/{{ site.bootstrap_version }}/css/bootstrap.min.css">
 <link rel="stylesheet" href="https://cdnjs.cloudflare.com/ajax/libs/mdbootstrap/{{ site.mdb_version }}/css/mdb.min.css">
-=======
-  {% if site.serve_og_meta %}
-    <meta property="og:site_name" content="{{ site.description }}" />
-    <meta property="og:type" content="object" />
-    <meta property="og:title" content="{{ site.name }}" />
-    <meta property="og:url" content="{{ page.url | prepend: site.baseurl | prepend: site.url }}" />
-    <meta property="og:description" content="{{ page.title }}" />
-    <meta property="og:image"
-          content="{%- if page.og_image -%}{{ page.og_image }}{%- else -%}{{ site.og_image }}{%- endif -%}" />
-  {% endif %}
-
-  <link rel="shortcut icon" href="{{ '/assets/img/favicon.ico' | prepend: site.baseurl | prepend: site.url }}">
->>>>>>> ad39d02b
 
 <!-- Fonts & Icons -->
 <link rel="stylesheet" href="https://cdnjs.cloudflare.com/ajax/libs/font-awesome/{{ site.fontawesome_version }}/css/all.min.css">
@@ -32,4 +18,14 @@
 <link rel="shortcut icon" href="{{ '/assets/img/favicon.ico'  | relative_url }}">
 <link rel="stylesheet" href="{{ '/assets/css/main.css' | relative_url }}">
 
-<link rel="canonical" href="{{ page.url | replace:'index.html','' | relative_url }}">+<link rel="canonical" href="{{ page.url | replace:'index.html','' | relative_url }}">
+
+<!-- Open Graph -->
+{% if site.serve_og_meta %}
+<meta property="og:site_name" content="{{ site.description }}" />
+<meta property="og:type" content="object" />
+<meta property="og:title" content="{{ site.name }}" />
+<meta property="og:url" content="{{ page.url | prepend: site.baseurl | prepend: site.url }}" />
+<meta property="og:description" content="{{ page.title }}" />
+<meta property="og:image" content="{%- if page.og_image -%}{{ page.og_image }}{%- else -%}{{ site.og_image }}{%- endif -%}" />
+{% endif %}